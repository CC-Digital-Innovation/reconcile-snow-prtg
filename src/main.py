import html
import json
import logging.handlers
import os
import secrets
import sys
from pathlib import PurePath
from tempfile import SpooledTemporaryFile

import anytree
import dotenv
from fastapi import BackgroundTasks, Depends, FastAPI, Form, HTTPException, status
from fastapi.security import APIKeyHeader
from loguru import logger
from prtg import ApiClient as PrtgClient
from prtg.auth import BasicAuth, BasicPasshash, BasicToken
from prtg.exception import ObjectNotFound
from pydantic import SecretStr
from pysnow.exceptions import MultipleResults, NoResults
from requests.exceptions import HTTPError

import report
import sync
from alt_email import EmailApi, EmailHeaderAuth
from alt_prtg import PrtgController
from alt_prtg.models import Device
from snow import ApiClient as SnowClient
from snow import SnowController
from snow.adapter import get_prtg_tree_adapter
from snow.models import DeviceBody, Log, State

# load secrets from .env
# loaded secrets will not overwrite existing environment variables
dotenv.load_dotenv(PurePath(__file__).with_name('.env'))

# Local
LOG_LEVEL = os.getenv('LOGGING_LEVEL', 'INFO').upper()
SYSLOG_HOST = os.getenv('SYSLOG_HOST')
if SYSLOG_HOST:
    SYSLOG_PORT = int(os.getenv('SYSLOG_PORT', 514))
TOKEN = os.environ['TOKEN']
MIN_DEVICES = int(os.environ['PRTG_MIN_DEVICES'])

# PRTG
PRTG_BASE_URL = os.environ['PRTG_URL']
prtg_verify = os.getenv('PRTG_VERIFY', 'true').lower()
PRTG_VERIFY = False if prtg_verify == 'false' else True
# use get() method since only one access method is required
PRTG_USER = os.getenv('PRTG_USER')
PRTG_PASSWORD = os.getenv('PRTG_PASSWORD')
PRTG_PASSHASH = os.getenv('PRTG_PASSHASH')
PRTG_TOKEN = os.getenv('PRTG_TOKEN')

# SNOW
SNOW_INSTANCE = os.environ['SNOW_INSTANCE']
SNOW_USERNAME = os.environ['SNOW_USER']
SNOW_PASSWORD = os.environ['SNOW_PASSWORD']


# Email
EMAIL_API = os.getenv('EMAIL_URL')
if EMAIL_API:
    EMAIL_TOKEN = os.environ['EMAIL_TOKEN']

# Configure logger and syslog
if LOG_LEVEL == 'QUIET':
    logger.disable(__name__)
else:
    # remove default logger
    logger.remove()
    logger.add(sys.stderr, level=LOG_LEVEL)
    if SYSLOG_HOST:
        logger.add(logging.handlers.SysLogHandler(address = (SYSLOG_HOST, SYSLOG_PORT)), level=LOG_LEVEL)

# Get PRTG API client
if PRTG_TOKEN:
    prtg_auth = BasicToken(PRTG_TOKEN)
elif PRTG_USER and PRTG_PASSHASH:
    prtg_auth = BasicPasshash(PRTG_USER, PRTG_PASSHASH)
elif PRTG_USER and PRTG_PASSWORD:
    prtg_auth = BasicAuth(PRTG_USER, PRTG_PASSWORD)
else:
    raise KeyError('Missing credentials for default PRTG instance. Choose one of: (1) token, (2) username and password, (3) username and passhash')

# Get SNOW API Client
snow_client = SnowClient(SNOW_INSTANCE, SNOW_USERNAME, SNOW_PASSWORD)
snow_controller = SnowController(snow_client)

# Create email client if desired
email_client = EmailApi(EMAIL_API, EmailHeaderAuth(EMAIL_TOKEN)) if EMAIL_API else None

api_key = APIKeyHeader(name='X-API-Key')

# dependency injection for all endpoints that need authentication
def authorize(key: str = Depends(api_key)):
    if not secrets.compare_digest(key, TOKEN):
        raise HTTPException(
            status_code=status.HTTP_401_UNAUTHORIZED,
            detail='Invalid token')

# dependency injection for all endpoints that accept a custom prtg instance
def custom_prtg_parameters(
        prtg_url: str | None = Form(None, description='Set a different PRTG instance. Must include HTTP/S protocol, e.g. https://prtg.instance.com.'),
        prtg_token: SecretStr | None = Form(None, description='API token to authenticate with a different PRTG instance (username not necessary).'),
        prtg_username: SecretStr | None = Form(None, description='Username to authenticate with a different PRTG instance (password or passhash needed)'),
        prtg_password: SecretStr | None = Form(None, description='Password to authenticate with a different PRTG instance (username needed)'),
        prtg_passhash: SecretStr | None = Form(None, description='Passhash to authenticate with a different PRTG instance (username needed)'),
        prtg_verify: bool = Form(True, description='Validate server certificate if set to true (default).')):
    # Check if custom PRTG instance
    if prtg_url:
        # Clean URL
        prtg_url = prtg_url.strip().rstrip('/')
        # Get authentication
        if prtg_token:
            new_prtg_auth = BasicToken(prtg_token.get_secret_value())
        elif prtg_username and prtg_passhash:
            new_prtg_auth = BasicPasshash(prtg_username.get_secret_value(), prtg_passhash.get_secret_value())
        elif prtg_username and prtg_password:
            new_prtg_auth = BasicAuth(prtg_username.get_secret_value(), prtg_password.get_secret_value())
        else:
            raise HTTPException(status.HTTP_400_BAD_REQUEST, 'Different PRTG instance entered but missing credentials. Choose one of: (1) Token, (2) Username \
                                and password, (3) Username and passhash')
        logger.info(f'Using custom PRTG instance {prtg_url}.')
        return PrtgClient(prtg_url, new_prtg_auth, requests_verify=prtg_verify)
    # use default PRTG instance
    return PrtgClient(PRTG_BASE_URL, prtg_auth, requests_verify=PRTG_VERIFY)


logger.info('Starting up XSAutomate API...')
desc = f'Defaults to the "{PRTG_BASE_URL.split("://")[1]}" instance. In order to use a different PRTG instance, enter the URL and credential parameters before\
      executing an endpoint. To authenticate for a different PRTG instance, enter one of: (1) token, (2) username and password, or (3) username and passhash.'
app = FastAPI(title='Reconcile Snow & PRTG', description=desc)

@logger.catch
@app.post('/syncSite', dependencies=[Depends(authorize)], status_code=status.HTTP_202_ACCEPTED)
def sync_site(background_tasks: BackgroundTasks,
        company_name: str = Form(..., description='Name of Company'), # Ellipsis means it is required
        site_name: str = Form(..., description='Name of Site (Location)'),
        root_id: int = Form(..., description='ID of root group (not to be confused with Probe Device)'),
        root_is_site: bool = Form(False, description='Set to true if root group is the site'),
        delete: bool = Form(False, description='If true, delete inactive devices. Defaults to false.'),
        email: str | None = Form(None, description='Sends result to email address.'),
        prtg_client: PrtgClient = Depends(custom_prtg_parameters),
        request_id: str | None = Form(None, description='Optional ID to return as response.')):
    logger.info(f'Syncing for {company_name} at {site_name}...')
    logger.debug(f'Company name: {company_name}, Site name: {site_name}, Root ID: {root_id}, Is Root Site: {root_is_site}')
    # clean str inputs
    company_name = html.escape(company_name, quote=False)
    site_name = html.escape(site_name, quote=False)
    # run long sync process and email in background
    background_tasks.add_task(sync_site_and_email_task, company_name, site_name, root_id, root_is_site, delete, email, prtg_client, request_id)

@logger.catch
@app.post('/syncAllSites', dependencies=[Depends(authorize)])
def sync_all_sites(company_name: str = Form(..., description='Name of Company'), # Ellipsis means it is required
        root_id: int = Form(..., description='ID of root group (not to be confused with Probe Device)'),
        delete: bool = Form(False, description='If true, delete inactive devices. Defaults to false.'),
        email: str | None = Form(None, description='Sends result to email address.'),
        prtg_client: PrtgClient = Depends(custom_prtg_parameters)):
    logger.info(f'Syncing all sites for {company_name}...')
    logger.debug(f'Company name: {company_name}, Root ID: {root_id}')
    # clean str input
    company_name = html.escape(company_name, quote=False)
    try:
        try:
            company = snow_controller.get_company_by_name(company_name)
        except (NoResults, MultipleResults) as e:
            raise HTTPException(status.HTTP_400_BAD_REQUEST, str(e) + f' for company {company_name}')
        logger.info(f'Company "{company_name} found in SNOW."')
        locations = snow_controller.get_company_locations(company.name)
        logger.info(f'{len(locations)} locations found in SNOW.')

        prtg_controller = PrtgController(prtg_client)
        # Get current tree
        try:
            group = prtg_controller.get_probe(root_id)
        except ObjectNotFound:
            try:
                group = prtg_controller.get_group(root_id)
            except ObjectNotFound as e:
                raise HTTPException(status.HTTP_404_NOT_FOUND, str(e))
        logger.info(f'Group with ID {root_id} found in PRTG.')
        current_tree = prtg_controller.get_tree(group)

        devices_added = []
        devices_deleted = []
        for location in locations:
            config_items = snow_controller.get_config_items(company, location)
            try:
                expected_tree = get_prtg_tree_adapter(company, location, config_items, snow_controller, False, MIN_DEVICES)
            except ValueError as e:
                raise HTTPException(status.HTTP_400_BAD_REQUEST, str(e))

            # Sync trees
            try:
                curr_added, curr_deleted = sync.sync_trees(expected_tree, current_tree, snow_controller, prtg_controller, delete=delete)
            except (sync.RootMismatchException, ValueError) as e:
                raise HTTPException(status.HTTP_400_BAD_REQUEST, str(e))
            devices_added.extend(curr_added)
            devices_deleted.extend(curr_deleted)

        # No changes found, return
        if not devices_added and not devices_deleted:
            return f'No devices added or deleted for {company_name}. Existing devices and their fields may have been updated.'

        # Send Report
        if email and email_client:
            logger.info('Sending report to email...')
            subject = f'XSAutomate: Synced all sites for {company_name}'
            report_name = f'Successfully Synced all sites for {company_name}'
            table_title = []

            # Create temporary file for report
            with SpooledTemporaryFile() as added, SpooledTemporaryFile() as deleted:
                files = []
                if devices_added:
                    # build added device report table
                    modeled_added_devices = [report.AddedDeviceModel.from_device(device, prtg_client) for device in devices_added]
                    added_devices_table = [device._asdict() for device in modeled_added_devices]
                    # requires encoding because json module only dumps in str,
                    # requests module recommends opening in binary mode,
                    # and temp files can only be opened in one mode
                    added.write(json.dumps(added_devices_table).encode())
                    # reset position before sending
                    added.seek(0)
                    # add table title
                    table_title.append(f'Devices Added: {len(devices_added)}')
                    # add file
                    files.append(('added.json', added))

                if devices_deleted:
                    # build deleted device report table
                    modeled_deleted_devices = [report.DeletedDeviceModel.from_device(device) for device in devices_deleted]
                    deleted_devices_table = [device._asdict() for device in modeled_deleted_devices]
                    deleted.write(json.dumps(deleted_devices_table).encode())
                    deleted.seek(0)
                    table_title.append(f'Devices Deleted: {len(devices_deleted)}')
                    files.append(('deleted.json', deleted))
                try:
                    email_client.email(email, subject, report_name=report_name, table_title=table_title, files=files)
                except HTTPError as e:
                    logger.exception('Unhandled error from email API: ' + str(e))
                    raise HTTPException(status.HTTP_500_INTERNAL_SERVER_ERROR,
                                        'Sync has successfully completed but an unexpected error occurred when sending the email.')
            logger.info('Successfully sent report to email.')
        logger.info(f'Successfully added {len(devices_added)} and deleted {len(devices_deleted)} devices to {company_name}.')
    except (HTTPException, HTTPError) as e:
        # Reraise already handled exception
        logger.error(e)
        raise e
    except Exception as e:
        # Catch all other unhandled exceptions
        logger.exception('Unhandled error: ' + str(e))
        raise HTTPException(status.HTTP_500_INTERNAL_SERVER_ERROR, 'An unexpected error occurred.')
    return f'Successfully added {len(devices_added)} and deleted {len(devices_deleted)} devices to {company_name}.'

@logger.catch
@app.patch("/syncDevice", status_code=status.HTTP_202_ACCEPTED)
def sync_device(device_body: DeviceBody, background_tasks: BackgroundTasks):
    # run long sync process and email in background
    background_tasks.add_task(sync_device_task, device_body)

def log_error_console_and_snow(request_id: str, error_msg: str):
    logger.error(error_msg)
    if request_id is not None:
        error_log = Log(request_id, State.FAILED, error_msg)
        snow_controller.post_log(error_log)

def sync_site_and_email_task(company_name, site_name, root_id, root_is_site, delete, email, prtg_client, request_id):
    """to be ran using FastAPI's BackgroundTasks"""
    # global try to log unhandled exceptions
    try:
        # Get expected tree based on company and location
        try:
            company = snow_controller.get_company_by_name(company_name)
        except (NoResults, MultipleResults) as e:
            log_error_console_and_snow(request_id, str(e) + f' for company {company_name}')
            return  # simply return since it's a background task
        logger.info(f'Company "{company_name} found in SNOW."')
        try:
            location = snow_controller.get_location_by_name(site_name)
        except (NoResults, MultipleResults) as e:
            log_error_console_and_snow(request_id, str(e) + f' for location {site_name}')
            return
        logger.info(f'Location "{site_name}" found in SNOW.')
        config_items = snow_controller.get_config_items(company, location)
        try:
            expected_tree = get_prtg_tree_adapter(company, location, config_items, snow_controller, root_is_site, MIN_DEVICES)
        except ValueError as e:
            log_error_console_and_snow(request_id, str(e))
            return

        prtg_controller = PrtgController(prtg_client)
        # Get current tree
        try:
            group = prtg_controller.get_probe(root_id)
        except ObjectNotFound:
            try:
                group = prtg_controller.get_group(root_id)
            except ObjectNotFound as e:
                log_error_console_and_snow(request_id, str(e))
                return
        logger.info(f'Group with ID {root_id} found in PRTG.')
<<<<<<< HEAD
        if group.name.startswith(expected_tree.prtg_obj.name):
=======
        if not group.name.startswith(expected_tree.prtg_obj.name):
>>>>>>> c27da9db
            log_error_console_and_snow(request_id, f'Root ID {root_id} returns object named "{group.name}" but does not start with expected name "{expected_tree.prtg_obj.name}".')
            return
        current_tree = prtg_controller.get_tree(group)

        # Sync trees
        try:
            devices_added, devices_deleted = sync.sync_trees(expected_tree, current_tree, snow_controller, prtg_controller, delete=delete)
        except sync.RootMismatchException as e:
            log_error_console_and_snow(request_id, str(e))
            return

        # No changes found, return
        if not devices_added and not devices_deleted:
            no_change_log = Log(request_id, State.SUCCESS, f'No devices added or deleted for {company_name} at {site_name}. Existing devices and their fields may have been updated.')
            snow_controller.post_log(no_change_log)
            return

        # Send Report
        if email and email_client:
            logger.info('Sending report to email...')
            subject = f'XSAutomate: Synced {company_name} at {site_name}'
            report_name = f'Successfully Synced {company_name} at {site_name}'
            table_title = []

            # Create temporary file for report
            with SpooledTemporaryFile() as added, SpooledTemporaryFile() as deleted:
                files = []
                if devices_added:
                    # build added device report table
                    modeled_added_devices = [report.AddedDeviceModel.from_device(device, prtg_client) for device in devices_added]
                    added_devices_table = [device._asdict() for device in modeled_added_devices]
                    # requires encoding because json module only dumps in str,
                    # requests module recommends opening in binary mode,
                    # and temp files can only be opened in one mode
                    added.write(json.dumps(added_devices_table).encode())
                    # reset position before sending
                    added.seek(0)
                    # add table title
                    table_title.append(f'Devices Added: {len(devices_added)}')
                    # add file
                    files.append(('added.json', added))

                if devices_deleted:
                    # build deleted device report table
                    modeled_deleted_devices = [report.DeletedDeviceModel.from_device(device) for device in devices_deleted]
                    deleted_devices_table = [device._asdict() for device in modeled_deleted_devices]
                    deleted.write(json.dumps(deleted_devices_table).encode())
                    deleted.seek(0)
                    table_title.append(f'Devices Deleted: {len(devices_deleted)}')
                    files.append(('deleted.json', deleted))
                try:
                    email_client.email(email, subject, report_name=report_name, table_title=table_title, files=files)
                except HTTPError as e:
                    logger.exception('Unhandled error from email API: ' + str(e))
                    if request_id is not None:
                        success_except_email_log = Log(request_id, State.SUCCESS, f'Successfully added {len(devices_added)} and deleted {len(devices_deleted)} devices to {company_name} at {site_name}, but an unexpected error occurred when sending the email.')
                        snow_controller.post_log(success_except_email_log)
                    return
            logger.info('Successfully sent report to email.')
        logger.info(f'Successfully added {len(devices_added)} and deleted {len(devices_deleted)} devices to {company_name} at {site_name}.')
    except Exception as e:
        # Catch all other unhandled exceptions
        log_error_console_and_snow(request_id, 'Unhandled error: ' + str(e))
        return
    if request_id is not None:
        success_log = Log(request_id, State.SUCCESS, f'Successfully added {len(devices_added)} and deleted {len(devices_deleted)} devices to {company_name} at {site_name}.')
        snow_controller.post_log(success_log)

def sync_device_task(device_body: DeviceBody):
    """to be ran using FastAPI's BackgroundTasks"""
    auth = BasicToken(device_body.prtg_api_key)
    client = PrtgClient(device_body.prtg_url, auth)
    prtg_controller = PrtgController(client)
    logger.debug(f'PRTG URL: {device_body.prtg_url}')
    logger.debug(f'Device ID from payload: {device_body.device_id}.')
    ci = snow_controller.get_config_item(device_body.device_id)

    if ci.company is None or ci.location is None:
        log_error_console_and_snow(device_body.request_id, f'Cannot sync device {ci.name}. Missing company or location information in SNOW.')
        return  # simply return since it's a background task

    # get root group to avoid searching for it
    try:
        root = prtg_controller.get_probe(device_body.root_id)
    except ObjectNotFound:
        try:
            root = prtg_controller.get_group(device_body.root_id)
        except ObjectNotFound:
            log_error_console_and_snow(device_body.request_id, f'Cannot find root probe/group with root ID {device_body.root_id}.')
            return

    # get expected device and its path
    expected_node = get_prtg_tree_adapter(ci.company, ci.location, [ci], snow_controller, min_device=MIN_DEVICES)
    device_node = anytree.find(expected_node, filter_=lambda x: isinstance(x.prtg_obj, Device))
    device_path = device_node.path

    try:
        device = sync.sync_device(device_path, prtg_controller, snow_controller, root_group=root)
    except (ValueError, sync.RootMismatchException) as e:
        log_error_console_and_snow(device_body.request_id, str(e))
        return
    if device_body.request_id is not None:
        success_log = Log(device_body.request_id, State.SUCCESS, f'Successfully created/updated {device.name} with ID {device.id}.')
        snow_controller.post_log(success_log)<|MERGE_RESOLUTION|>--- conflicted
+++ resolved
@@ -301,11 +301,7 @@
                 log_error_console_and_snow(request_id, str(e))
                 return
         logger.info(f'Group with ID {root_id} found in PRTG.')
-<<<<<<< HEAD
-        if group.name.startswith(expected_tree.prtg_obj.name):
-=======
         if not group.name.startswith(expected_tree.prtg_obj.name):
->>>>>>> c27da9db
             log_error_console_and_snow(request_id, f'Root ID {root_id} returns object named "{group.name}" but does not start with expected name "{expected_tree.prtg_obj.name}".')
             return
         current_tree = prtg_controller.get_tree(group)
